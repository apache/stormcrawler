/**
 * Licensed to DigitalPebble Ltd under one or more contributor license agreements. See the NOTICE
 * file distributed with this work for additional information regarding copyright ownership.
 * DigitalPebble licenses this file to You under the Apache License, Version 2.0 (the "License");
 * you may not use this file except in compliance with the License. You may obtain a copy of the
 * License at
 *
 * <p>http://www.apache.org/licenses/LICENSE-2.0
 *
 * <p>Unless required by applicable law or agreed to in writing, software distributed under the
 * License is distributed on an "AS IS" BASIS, WITHOUT WARRANTIES OR CONDITIONS OF ANY KIND, either
 * express or implied. See the License for the specific language governing permissions and
 * limitations under the License.
 */
package com.digitalpebble.stormcrawler.parse;

import com.digitalpebble.stormcrawler.util.Configurable;
import org.jetbrains.annotations.NotNull;

/**
 * Implementations of ParseFilter are responsible for extracting custom data from the crawled
 * content. They are used exclusively by {@link
 * com.digitalpebble.stormcrawler.bolt.JSoupParserBolt}.
 *
 * @see JSoupFilters for more information.
 */
public interface JSoupFilter extends Configurable {

    /**
     * Called when parsing a specific page
     *
     * @param url the URL of the page being parsed
     * @param content the content being parsed
     * @param doc document produced by JSoup's parsingF
     * @param parse the metadata to be updated with the resulting of the parsing
     */
<<<<<<< HEAD
    void filter(String URL, byte[] content, org.jsoup.nodes.Document doc, ParseResult parse);
=======
    public abstract void filter(
            @NotNull String url,
            byte[] content,
            @NotNull org.jsoup.nodes.Document doc,
            @NotNull ParseResult parse);
>>>>>>> c8522762
}<|MERGE_RESOLUTION|>--- conflicted
+++ resolved
@@ -34,13 +34,9 @@
      * @param doc document produced by JSoup's parsingF
      * @param parse the metadata to be updated with the resulting of the parsing
      */
-<<<<<<< HEAD
-    void filter(String URL, byte[] content, org.jsoup.nodes.Document doc, ParseResult parse);
-=======
     public abstract void filter(
             @NotNull String url,
             byte[] content,
             @NotNull org.jsoup.nodes.Document doc,
             @NotNull ParseResult parse);
->>>>>>> c8522762
 }