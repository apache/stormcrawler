
List of third-party dependencies grouped by their license type.


    0BSD

        * XZ for Java (org.tukaani:xz:1.10 - https://tukaani.org/xz/java.html)

    3-Clause BSD License

        * Kryo (com.esotericsoftware:kryo:5.6.2 - https://github.com/EsotericSoftware/kryo/kryo)
        * MinLog (com.esotericsoftware:minlog:1.3.1 - https://github.com/EsotericSoftware/minlog)
        * ReflectASM (com.esotericsoftware:reflectasm:1.11.9 - https://github.com/EsotericSoftware/reflectasm)

    AL 2.0, GPL v2, MPL 2.0

        * RabbitMQ Java Client (com.rabbitmq:amqp-client:5.24.0 - https://www.rabbitmq.com)

    Apache License, Version 2.0

        * aggs-matrix-stats (org.opensearch.plugin:aggs-matrix-stats-client:2.19.1 - https://github.com/opensearch-project/OpenSearch.git)
        * Apache Avro (org.apache.avro:avro:1.12.0 - https://avro.apache.org)
        * Apache Commons CLI (commons-cli:commons-cli:1.6.0 - https://commons.apache.org/proper/commons-cli/)
        * Apache Commons Codec (commons-codec:commons-codec:1.11 - http://commons.apache.org/proper/commons-codec/)
        * Apache Commons Codec (commons-codec:commons-codec:1.15 - https://commons.apache.org/proper/commons-codec/)
        * Apache Commons Codec (commons-codec:commons-codec:1.16.1 - https://commons.apache.org/proper/commons-codec/)
        * Apache Commons Codec (commons-codec:commons-codec:1.18.0 - https://commons.apache.org/proper/commons-codec/)
        * Apache Commons Collections (org.apache.commons:commons-collections4:4.5.0 - https://commons.apache.org/proper/commons-collections/)
        * Apache Commons Compress (org.apache.commons:commons-compress:1.26.2 - https://commons.apache.org/proper/commons-compress/)
        * Apache Commons Compress (org.apache.commons:commons-compress:1.27.1 - https://commons.apache.org/proper/commons-compress/)
        * Apache Commons Crypto (org.apache.commons:commons-crypto:1.1.0 - https://commons.apache.org/proper/commons-crypto/)
        * Apache Commons CSV (org.apache.commons:commons-csv:1.14.0 - https://commons.apache.org/proper/commons-csv/)
        * Apache Commons Exec (org.apache.commons:commons-exec:1.4.0 - https://commons.apache.org/proper/commons-exec/)
        * Apache Commons IO (commons-io:commons-io:2.19.0 - https://commons.apache.org/proper/commons-io/)
        * Apache Commons Lang (org.apache.commons:commons-lang3:3.17.0 - https://commons.apache.org/proper/commons-lang/)
        * Apache Commons Lang (org.apache.commons:commons-lang3:3.9 - http://commons.apache.org/proper/commons-lang/)
        * Apache Commons Logging (commons-logging:commons-logging:1.2 - http://commons.apache.org/proper/commons-logging/)
        * Apache Commons Logging (commons-logging:commons-logging:1.3.5 - https://commons.apache.org/proper/commons-logging/)
        * Apache Commons Math (org.apache.commons:commons-math3:3.6.1 - http://commons.apache.org/proper/commons-math/)
        * Apache FontBox (org.apache.pdfbox:fontbox:3.0.5 - http://pdfbox.apache.org/)
        * Apache Hadoop Client API (org.apache.hadoop:hadoop-client-api:3.4.1 - no url defined)
        * Apache Hadoop Client Runtime (org.apache.hadoop:hadoop-client-runtime:3.4.1 - no url defined)
        * Apache HBase - Client (org.apache.hbase:hbase-client:2.6.2-hadoop3 - https://hbase.apache.org/hbase-build-configuration/hbase-client)
        * Apache HBase - Common (org.apache.hbase:hbase-common:2.6.2-hadoop3 - https://hbase.apache.org/hbase-build-configuration/hbase-common)
        * Apache HBase - Hadoop Compatibility (org.apache.hbase:hbase-hadoop-compat:2.6.2-hadoop3 - https://hbase.apache.org/hbase-build-configuration/hbase-hadoop-compat)
        * Apache HBase - Hadoop Two Compatibility (org.apache.hbase:hbase-hadoop2-compat:2.6.2-hadoop3 - https://hbase.apache.org/hbase-build-configuration/hbase-hadoop2-compat)
        * Apache HBase - Logging (org.apache.hbase:hbase-logging:2.6.2-hadoop3 - https://hbase.apache.org/hbase-build-configuration/hbase-logging)
        * Apache HBase - Metrics API (org.apache.hbase:hbase-metrics-api:2.6.2-hadoop3 - https://hbase.apache.org/hbase-build-configuration/hbase-metrics-api)
        * Apache HBase - Metrics Implementation (org.apache.hbase:hbase-metrics:2.6.2-hadoop3 - https://hbase.apache.org/hbase-build-configuration/hbase-metrics)
        * Apache HBase Patched and Relocated (Shaded) Protobuf (org.apache.hbase.thirdparty:hbase-shaded-protobuf:4.1.10 - https://hbase.apache.org/hbase-shaded-protobuf)
        * Apache HBase - Protocol (org.apache.hbase:hbase-protocol:2.6.2-hadoop3 - https://hbase.apache.org/hbase-build-configuration/hbase-protocol)
        * Apache HBase Relocated (Shaded) GSON Libs (org.apache.hbase.thirdparty:hbase-shaded-gson:4.1.10 - https://hbase.apache.org/hbase-shaded-gson)
        * Apache HBase Relocated (Shaded) Netty Libs (org.apache.hbase.thirdparty:hbase-shaded-netty:4.1.10 - https://hbase.apache.org/hbase-shaded-netty)
        * Apache HBase Relocated (Shaded) Third-party Miscellaneous Libs (org.apache.hbase.thirdparty:hbase-shaded-miscellaneous:4.1.10 - https://hbase.apache.org/hbase-shaded-miscellaneous)
        * Apache HBase - Shaded Protocol (org.apache.hbase:hbase-protocol-shaded:2.6.2-hadoop3 - https://hbase.apache.org/hbase-build-configuration/hbase-protocol-shaded)
        * Apache HBase Unsafe Wrapper (org.apache.hbase.thirdparty:hbase-unsafe:4.1.10 - https://hbase.apache.org/hbase-unsafe)
        * Apache HttpAsyncClient (org.apache.httpcomponents:httpasyncclient:4.1.5 - http://hc.apache.org/httpcomponents-asyncclient)
        * Apache HttpClient (org.apache.httpcomponents:httpclient:4.5.14 - http://hc.apache.org/httpcomponents-client-ga)
        * Apache HttpClient Mime (org.apache.httpcomponents:httpmime:4.5.14 - http://hc.apache.org/httpcomponents-client-ga)
        * Apache HttpCore (org.apache.httpcomponents:httpcore:4.4.16 - http://hc.apache.org/httpcomponents-core-ga)
        * Apache HttpCore NIO (org.apache.httpcomponents:httpcore-nio:4.4.16 - http://hc.apache.org/httpcomponents-core-ga)
        * Apache James :: Mime4j :: Core (org.apache.james:apache-mime4j-core:0.8.12 - http://james.apache.org/mime4j/apache-mime4j-core)
        * Apache James :: Mime4j :: DOM (org.apache.james:apache-mime4j-dom:0.8.12 - http://james.apache.org/mime4j/apache-mime4j-dom)
        * Apache JempBox (org.apache.pdfbox:jempbox:1.8.17 - http://www.apache.org/pdfbox-parent/jempbox/)
        * Apache Log4j API (org.apache.logging.log4j:log4j-api:2.24.3 - https://logging.apache.org/log4j/2.x/log4j/log4j-api/)
        * Apache Log4j Core (org.apache.logging.log4j:log4j-core:2.24.3 - https://logging.apache.org/log4j/2.x/log4j/log4j-core/)
        * Apache Log4j JUL Adapter (org.apache.logging.log4j:log4j-jul:2.21.0 - https://logging.apache.org/log4j/2.x/log4j/log4j-jul/)
        * Apache Lucene (module: backward-codecs) (org.apache.lucene:lucene-backward-codecs:9.12.1 - https://lucene.apache.org/)
        * Apache Lucene (module: common) (org.apache.lucene:lucene-analysis-common:9.12.1 - https://lucene.apache.org/)
        * Apache Lucene (module: core) (org.apache.lucene:lucene-core:9.12.1 - https://lucene.apache.org/)
        * Apache Lucene (module: grouping) (org.apache.lucene:lucene-grouping:9.12.1 - https://lucene.apache.org/)
        * Apache Lucene (module: highlighter) (org.apache.lucene:lucene-highlighter:9.12.1 - https://lucene.apache.org/)
        * Apache Lucene (module: join) (org.apache.lucene:lucene-join:9.12.1 - https://lucene.apache.org/)
        * Apache Lucene (module: memory) (org.apache.lucene:lucene-memory:9.12.1 - https://lucene.apache.org/)
        * Apache Lucene (module: misc) (org.apache.lucene:lucene-misc:9.12.1 - https://lucene.apache.org/)
        * Apache Lucene (module: queries) (org.apache.lucene:lucene-queries:9.12.1 - https://lucene.apache.org/)
        * Apache Lucene (module: queryparser) (org.apache.lucene:lucene-queryparser:9.12.1 - https://lucene.apache.org/)
        * Apache Lucene (module: sandbox) (org.apache.lucene:lucene-sandbox:9.12.1 - https://lucene.apache.org/)
        * Apache Lucene (module: spatial3d) (org.apache.lucene:lucene-spatial3d:9.12.1 - https://lucene.apache.org/)
        * Apache Lucene (module: spatial-extras) (org.apache.lucene:lucene-spatial-extras:9.12.1 - https://lucene.apache.org/)
        * Apache Lucene (module: suggest) (org.apache.lucene:lucene-suggest:9.12.1 - https://lucene.apache.org/)
        * Apache PDFBox (org.apache.pdfbox:pdfbox:3.0.5 - https://www.apache.org/pdfbox-parent/pdfbox/)
        * Apache PDFBox io (org.apache.pdfbox:pdfbox-io:3.0.5 - https://www.apache.org/pdfbox-parent/pdfbox-io/)
        * Apache PDFBox tools (org.apache.pdfbox:pdfbox-tools:3.0.5 - https://www.apache.org/pdfbox-parent/pdfbox-tools/)
        * Apache POI (org.apache.poi:poi-ooxml-lite:5.4.1 - https://poi.apache.org/)
        * Apache POI (org.apache.poi:poi-scratchpad:5.4.1 - https://poi.apache.org/)
        * Apache POI - API based on OPC and OOXML schemas (org.apache.poi:poi-ooxml:5.4.1 - https://poi.apache.org/)
        * Apache POI - Common (org.apache.poi:poi:5.4.1 - https://poi.apache.org/)
        * Apache Solr (module: api) (org.apache.solr:solr-api:9.8.1 - https://solr.apache.org/)
        * Apache Solr (module: solrj) (org.apache.solr:solr-solrj:9.8.1 - https://solr.apache.org/)
        * Apache Solr (module: solrj-streaming) (org.apache.solr:solr-solrj-streaming:9.8.1 - https://solr.apache.org/)
        * Apache Solr (module: solrj-zookeeper) (org.apache.solr:solr-solrj-zookeeper:9.8.1 - https://solr.apache.org/)
        * Apache Tika Apple parser module (org.apache.tika:tika-parser-apple-module:3.2.0 - https://tika.apache.org/tika-parser-apple-module/)
        * Apache Tika audiovideo parser module (org.apache.tika:tika-parser-audiovideo-module:3.2.0 - https://tika.apache.org/tika-parser-audiovideo-module/)
        * Apache Tika cad parser module (org.apache.tika:tika-parser-cad-module:3.2.0 - https://tika.apache.org/tika-parser-cad-module/)
        * Apache Tika code parser module (org.apache.tika:tika-parser-code-module:3.2.0 - https://tika.apache.org/tika-parser-code-module/)
        * Apache Tika core (org.apache.tika:tika-core:3.2.0 - https://tika.apache.org/)
        * Apache Tika crypto parser module (org.apache.tika:tika-parser-crypto-module:3.2.0 - https://tika.apache.org/tika-parser-crypto-module/)
        * Apache Tika digest commons (org.apache.tika:tika-parser-digest-commons:3.2.0 - https://tika.apache.org/tika-parser-digest-commons/)
        * Apache Tika font parser module (org.apache.tika:tika-parser-font-module:3.2.0 - https://tika.apache.org/tika-parser-font-module/)
        * Apache Tika html parser module (org.apache.tika:tika-parser-html-module:3.2.0 - https://tika.apache.org/tika-parser-html-module/)
        * Apache Tika image parser module (org.apache.tika:tika-parser-image-module:3.2.0 - https://tika.apache.org/tika-parser-image-module/)
        * Apache Tika mail commons (org.apache.tika:tika-parser-mail-commons:3.2.0 - https://tika.apache.org/tika-parser-mail-commons/)
        * Apache Tika mail parser module (org.apache.tika:tika-parser-mail-module:3.2.0 - https://tika.apache.org/tika-parser-mail-module/)
        * Apache Tika Microsoft parser module (org.apache.tika:tika-parser-microsoft-module:3.2.0 - https://tika.apache.org/tika-parser-microsoft-module/)
        * Apache Tika miscellaneous office format parser module (org.apache.tika:tika-parser-miscoffice-module:3.2.0 - https://tika.apache.org/tika-parser-miscoffice-module/)
        * Apache Tika news parser module (org.apache.tika:tika-parser-news-module:3.2.0 - https://tika.apache.org/tika-parser-news-module/)
        * Apache Tika OCR parser module (org.apache.tika:tika-parser-ocr-module:3.2.0 - https://tika.apache.org/tika-parser-ocr-module/)
        * Apache Tika package parser module (org.apache.tika:tika-parser-pkg-module:3.2.0 - https://tika.apache.org/tika-parser-pkg-module/)
        * Apache Tika PDF parser module (org.apache.tika:tika-parser-pdf-module:3.2.0 - https://tika.apache.org/tika-parser-pdf-module/)
        * Apache Tika plugin for Ogg, Vorbis and FLAC (org.gagravarr:vorbis-java-tika:0.8 - https://github.com/Gagravarr/VorbisJava)
        * Apache Tika standard parser package (org.apache.tika:tika-parsers-standard-package:3.2.0 - https://tika.apache.org/tika-parsers/tika-parsers-standard/tika-parsers-standard-package/)
        * Apache Tika text parser module (org.apache.tika:tika-parser-text-module:3.2.0 - https://tika.apache.org/tika-parser-text-module/)
        * Apache Tika WARC parser module (org.apache.tika:tika-parser-webarchive-module:3.2.0 - https://tika.apache.org/tika-parser-webarchive-module/)
        * Apache Tika XML parser module (org.apache.tika:tika-parser-xml-module:3.2.0 - https://tika.apache.org/tika-parser-xml-module/)
        * Apache Tika XMP commons (org.apache.tika:tika-parser-xmp-commons:3.2.0 - https://tika.apache.org/tika-parser-xmp-commons/)
        * Apache Tika ZIP commons (org.apache.tika:tika-parser-zip-commons:3.2.0 - https://tika.apache.org/tika-parser-zip-commons/)
        * Apache XmpBox (org.apache.pdfbox:xmpbox:3.0.5 - https://www.apache.org/pdfbox-parent/xmpbox/)
        * Apache Yetus - Audience Annotations (org.apache.yetus:audience-annotations:0.13.0 - https://yetus.apache.org/audience-annotations)
        * Apache ZooKeeper - Jute (org.apache.zookeeper:zookeeper-jute:3.9.2 - http://zookeeper.apache.org/zookeeper-jute)
        * Apache ZooKeeper - Server (org.apache.zookeeper:zookeeper:3.9.2 - http://zookeeper.apache.org/zookeeper)
        * AutoService (com.google.auto.service:auto-service-annotations:1.1.1 - https://github.com/google/auto/tree/main/service)
        * AWS Java SDK for Amazon CloudSearch (com.amazonaws:aws-java-sdk-cloudsearch:1.12.787 - https://aws.amazon.com/sdkforjava)
        * AWS Java SDK for Amazon S3 (com.amazonaws:aws-java-sdk-s3:1.12.787 - https://aws.amazon.com/sdkforjava)
        * AWS Java SDK for AWS KMS (com.amazonaws:aws-java-sdk-kms:1.12.787 - https://aws.amazon.com/sdkforjava)
        * AWS SDK for Java - Core (com.amazonaws:aws-java-sdk-core:1.12.787 - https://aws.amazon.com/sdkforjava)
        * Byte Buddy (without dependencies) (net.bytebuddy:byte-buddy:1.17.5 - https://bytebuddy.net/byte-buddy)
        * Caffeine cache (com.github.ben-manes.caffeine:caffeine:3.2.1 - https://github.com/ben-manes/caffeine)
        * com.drewnoakes:metadata-extractor (com.drewnoakes:metadata-extractor:2.19.0 - https://drewnoakes.com/code/exif/)
        * Commons Lang (commons-lang:commons-lang:2.6 - http://commons.apache.org/lang/)
        * Commons Logging (commons-logging:commons-logging:1.1.3 - http://commons.apache.org/proper/commons-logging/)
        * compiler (com.github.spullara.mustache.java:compiler:0.9.14 - http://github.com/spullara/mustache.java)
        * Crawler-commons (com.github.crawler-commons:crawler-commons:1.4 - https://github.com/crawler-commons/crawler-commons)
        * error-prone annotations (com.google.errorprone:error_prone_annotations:2.28.0 - https://errorprone.info/error_prone_annotations)
        * error-prone annotations (com.google.errorprone:error_prone_annotations:2.36.0 - https://errorprone.info/error_prone_annotations)
        * error-prone annotations (com.google.errorprone:error_prone_annotations:2.38.0 - https://errorprone.info/error_prone_annotations)
        * FindBugs-jsr305 (com.google.code.findbugs:jsr305:3.0.2 - http://findbugs.sourceforge.net/)
        * Google Android Annotations Library (com.google.android:annotations:4.1.1.4 - http://source.android.com/)
        * Graphite Integration for Metrics (io.dropwizard.metrics:metrics-graphite:4.2.30 - https://metrics.dropwizard.io/metrics-graphite)
        * Gson (com.google.code.gson:gson:2.11.0 - https://github.com/google/gson)
        * Gson (com.google.code.gson:gson:2.12.1 - https://github.com/google/gson)
        * Guava: Google Core Libraries for Java (com.google.guava:guava:18.0 - http://code.google.com/p/guava-libraries/guava)
        * Guava: Google Core Libraries for Java (com.google.guava:guava:33.2.1-android - https://github.com/google/guava)
        * Guava: Google Core Libraries for Java (com.google.guava:guava:33.4.8-jre - https://github.com/google/guava)
        * Guava InternalFutureFailureAccess and InternalFutures (com.google.guava:failureaccess:1.0.2 - https://github.com/google/guava/failureaccess)
        * Guava InternalFutureFailureAccess and InternalFutures (com.google.guava:failureaccess:1.0.3 - https://github.com/google/guava/failureaccess)
        * Guava ListenableFuture only (com.google.guava:listenablefuture:9999.0-empty-to-avoid-conflict-with-guava - https://github.com/google/guava/listenablefuture)
        * IntelliJ IDEA Annotations (com.intellij:annotations:12.0 - http://www.jetbrains.org)
        * io.grpc:grpc-api (io.grpc:grpc-api:1.66.0 - https://github.com/grpc/grpc-java)
        * io.grpc:grpc-context (io.grpc:grpc-context:1.66.0 - https://github.com/grpc/grpc-java)
        * io.grpc:grpc-core (io.grpc:grpc-core:1.66.0 - https://github.com/grpc/grpc-java)
        * io.grpc:grpc-netty-shaded (io.grpc:grpc-netty-shaded:1.66.0 - https://github.com/grpc/grpc-java)
        * io.grpc:grpc-protobuf (io.grpc:grpc-protobuf:1.66.0 - https://github.com/grpc/grpc-java)
        * io.grpc:grpc-protobuf-lite (io.grpc:grpc-protobuf-lite:1.66.0 - https://github.com/grpc/grpc-java)
        * io.grpc:grpc-stub (io.grpc:grpc-stub:1.66.0 - https://github.com/grpc/grpc-java)
        * io.grpc:grpc-util (io.grpc:grpc-util:1.66.0 - https://github.com/grpc/grpc-java)
        * J2ObjC Annotations (com.google.j2objc:j2objc-annotations:3.0.0 - https://github.com/google/j2objc/)
        * Jackcess (com.healthmarketscience.jackcess:jackcess:4.0.8 - https://jackcess.sourceforge.io)
        * Jackcess Encrypt (com.healthmarketscience.jackcess:jackcess-encrypt:4.0.3 - http://jackcessencrypt.sf.net)
        * Jackson-annotations (com.fasterxml.jackson.core:jackson-annotations:2.18.1 - https://github.com/FasterXML/jackson)
        * Jackson-core (com.fasterxml.jackson.core:jackson-core:2.18.1 - https://github.com/FasterXML/jackson-core)
<<<<<<< HEAD
=======
        * Jackson-core (com.fasterxml.jackson.core:jackson-core:2.18.2 - https://github.com/FasterXML/jackson-core)
        * Jackson-core (com.fasterxml.jackson.core:jackson-core:2.19.0 - https://github.com/FasterXML/jackson-core)
>>>>>>> 2081397d
        * jackson-databind (com.fasterxml.jackson.core:jackson-databind:2.18.1 - https://github.com/FasterXML/jackson)
        * Jackson dataformat: CBOR (com.fasterxml.jackson.dataformat:jackson-dataformat-cbor:2.17.2 - https://github.com/FasterXML/jackson-dataformats-binary)
        * Jackson dataformat: CBOR (com.fasterxml.jackson.dataformat:jackson-dataformat-cbor:2.18.2 - https://github.com/FasterXML/jackson-dataformats-binary)
        * Jackson dataformat: Smile (com.fasterxml.jackson.dataformat:jackson-dataformat-smile:2.18.2 - https://github.com/FasterXML/jackson-dataformats-binary)
        * Jackson-dataformat-YAML (com.fasterxml.jackson.dataformat:jackson-dataformat-yaml:2.18.2 - https://github.com/FasterXML/jackson-dataformats-text)
        * java-libpst (com.pff:java-libpst:0.9.3 - https://github.com/rjohnsondev/java-libpst)
        * JCL 1.2 implemented over SLF4J (org.slf4j:jcl-over-slf4j:2.0.13 - http://www.slf4j.org)
        * JCL 1.2 implemented over SLF4J (org.slf4j:jcl-over-slf4j:2.0.17 - http://www.slf4j.org)
        * JetBrains Java Annotations (org.jetbrains:annotations:26.0.2 - https://github.com/JetBrains/java-annotations)
        * JMES Path Query library (com.amazonaws:jmespath-java:1.12.787 - https://aws.amazon.com/sdkforjava)
        * Joda-Time (joda-time:joda-time:2.12.7 - https://www.joda.org/joda-time/)
        * jsonic (net.arnx:jsonic:1.2.11 - http://jsonic.sourceforge.jp/)
        * JSpecify annotations (org.jspecify:jspecify:1.0.0 - http://jspecify.org/)
        * JVM Integration for Metrics (io.dropwizard.metrics:metrics-jvm:4.2.30 - https://metrics.dropwizard.io/metrics-jvm)
        * jwarc (org.netpreserve:jwarc:0.31.1 - https://github.com/iipc/jwarc)
        * Kotlin Stdlib (org.jetbrains.kotlin:kotlin-stdlib:1.8.21 - https://kotlinlang.org/)
        * Kotlin Stdlib Common (org.jetbrains.kotlin:kotlin-stdlib-common:1.9.10 - https://kotlinlang.org/)
        * Kotlin Stdlib Jdk7 (org.jetbrains.kotlin:kotlin-stdlib-jdk7:1.8.21 - https://kotlinlang.org/)
        * Kotlin Stdlib Jdk8 (org.jetbrains.kotlin:kotlin-stdlib-jdk8:1.8.21 - https://kotlinlang.org/)
        * LangChain4j :: Core (dev.langchain4j:langchain4j-core:1.0.1 - https://github.com/langchain4j/langchain4j/tree/main/langchain4j-core)
        * LangChain4j :: HTTP Client :: JDK HttpClient (dev.langchain4j:langchain4j-http-client-jdk:1.0.1 - https://github.com/langchain4j/langchain4j/tree/main/langchain4j-http-client-jdk)
        * LangChain4j :: HTTP Client (dev.langchain4j:langchain4j-http-client:1.0.1 - https://github.com/langchain4j/langchain4j/tree/main/langchain4j-http-client)
        * LangChain4j :: Integration :: OpenAI (dev.langchain4j:langchain4j-open-ai:1.0.1 - https://github.com/langchain4j/langchain4j/tree/main/langchain4j-open-ai)
        * LangChain4j (dev.langchain4j:langchain4j:1.0.1 - https://github.com/langchain4j/langchain4j/tree/main/langchain4j)
        * lang-mustache (org.opensearch.plugin:lang-mustache-client:2.19.1 - https://github.com/opensearch-project/OpenSearch.git)
        * language-detector (com.optimaize.languagedetector:language-detector:0.6 - https://github.com/optimaize/language-detector)
        * Log4j Implemented Over SLF4J (org.slf4j:log4j-over-slf4j:2.0.17 - http://www.slf4j.org)
        * mapper-extras (org.opensearch.plugin:mapper-extras-client:2.19.1 - https://github.com/opensearch-project/OpenSearch.git)
        * Metrics Core (io.dropwizard.metrics:metrics-core:4.2.30 - https://metrics.dropwizard.io/metrics-core)
        * Metrics Integration with JMX (io.dropwizard.metrics:metrics-jmx:4.2.30 - https://metrics.dropwizard.io/metrics-jmx)
        * Netty/Buffer (io.netty:netty-buffer:4.1.105.Final - https://netty.io/netty-buffer/)
        * Netty/Codec (io.netty:netty-codec:4.1.105.Final - https://netty.io/netty-codec/)
        * Netty/Common (io.netty:netty-common:4.1.105.Final - https://netty.io/netty-common/)
        * Netty/Handler (io.netty:netty-handler:4.1.105.Final - https://netty.io/netty-handler/)
        * Netty/Resolver (io.netty:netty-resolver:4.1.105.Final - https://netty.io/netty-resolver/)
        * Netty/TomcatNative [BoringSSL - Static] (io.netty:netty-tcnative-boringssl-static:2.0.61.Final - https://github.com/netty/netty-tcnative/netty-tcnative-boringssl-static/)
        * Netty/TomcatNative [OpenSSL - Classes] (io.netty:netty-tcnative-classes:2.0.61.Final - https://github.com/netty/netty-tcnative/netty-tcnative-classes/)
        * Netty/Transport/Classes/Epoll (io.netty:netty-transport-classes-epoll:4.1.105.Final - https://netty.io/netty-transport-classes-epoll/)
        * Netty/Transport/Native/Epoll (io.netty:netty-transport-native-epoll:4.1.105.Final - https://netty.io/netty-transport-native-epoll/)
        * Netty/Transport/Native/Unix/Common (io.netty:netty-transport-native-unix-common:4.1.105.Final - https://netty.io/netty-transport-native-unix-common/)
        * Netty/Transport (io.netty:netty-transport:4.1.105.Final - https://netty.io/netty-transport/)
        * Non-Blocking Reactive Foundation for the JVM (io.projectreactor:reactor-core:3.5.20 - https://github.com/reactor/reactor-core)
        * Objenesis (org.objenesis:objenesis:3.3 - http://objenesis.org/objenesis)
        * Ogg and Vorbis for Java, Core (org.gagravarr:vorbis-java-core:0.8 - https://github.com/Gagravarr/VorbisJava)
        * okhttp (com.squareup.okhttp3:okhttp:4.12.0 - https://square.github.io/okhttp/)
        * okhttp-brotli (com.squareup.okhttp3:okhttp-brotli:4.12.0 - https://square.github.io/okhttp/)
        * okio (com.squareup.okio:okio:3.6.0 - https://github.com/square/okio/)
        * okio (com.squareup.okio:okio-jvm:3.6.0 - https://github.com/square/okio/)
        * opensearch-cli (org.opensearch:opensearch-cli:2.19.1 - https://github.com/opensearch-project/OpenSearch.git)
        * opensearch-common (org.opensearch:opensearch-common:2.19.1 - https://github.com/opensearch-project/OpenSearch.git)
        * opensearch-compress (org.opensearch:opensearch-compress:2.19.1 - https://github.com/opensearch-project/OpenSearch.git)
        * opensearch-core (org.opensearch:opensearch-core:2.19.1 - https://github.com/opensearch-project/OpenSearch.git)
        * opensearch-geo (org.opensearch:opensearch-geo:2.19.1 - https://github.com/opensearch-project/OpenSearch.git)
        * opensearch-secure-sm (org.opensearch:opensearch-secure-sm:2.19.1 - https://github.com/opensearch-project/OpenSearch.git)
        * opensearch-task-commons (org.opensearch:opensearch-task-commons:2.19.1 - https://github.com/opensearch-project/OpenSearch.git)
        * opensearch-telemetry (org.opensearch:opensearch-telemetry:2.19.1 - https://github.com/opensearch-project/OpenSearch.git)
        * opensearch-x-content (org.opensearch:opensearch-x-content:2.19.1 - https://github.com/opensearch-project/OpenSearch.git)
        * OpenTelemetry Java (io.opentelemetry:opentelemetry-api:1.50.0 - https://github.com/open-telemetry/opentelemetry-java)
        * OpenTelemetry Java (io.opentelemetry:opentelemetry-context:1.50.0 - https://github.com/open-telemetry/opentelemetry-java)
        * OpenTelemetry Java (io.opentelemetry:opentelemetry-exporter-logging:1.50.0 - https://github.com/open-telemetry/opentelemetry-java)
        * OpenTelemetry Java (io.opentelemetry:opentelemetry-sdk:1.50.0 - https://github.com/open-telemetry/opentelemetry-java)
        * OpenTelemetry Java (io.opentelemetry:opentelemetry-sdk-common:1.50.0 - https://github.com/open-telemetry/opentelemetry-java)
        * OpenTelemetry Java (io.opentelemetry:opentelemetry-sdk-extension-autoconfigure:1.50.0 - https://github.com/open-telemetry/opentelemetry-java)
        * OpenTelemetry Java (io.opentelemetry:opentelemetry-sdk-extension-autoconfigure-spi:1.50.0 - https://github.com/open-telemetry/opentelemetry-java)
        * OpenTelemetry Java (io.opentelemetry:opentelemetry-sdk-logs:1.50.0 - https://github.com/open-telemetry/opentelemetry-java)
        * OpenTelemetry Java (io.opentelemetry:opentelemetry-sdk-metrics:1.50.0 - https://github.com/open-telemetry/opentelemetry-java)
        * OpenTelemetry Java (io.opentelemetry:opentelemetry-sdk-trace:1.50.0 - https://github.com/open-telemetry/opentelemetry-java)
        * OpenTelemetry Java (io.opentelemetry:opentelemetry-semconv:1.15.0-alpha - https://github.com/open-telemetry/opentelemetry-java)
        * org.opentest4j:opentest4j (org.opentest4j:opentest4j:1.3.0 - https://github.com/ota4j-team/opentest4j)
        * org.roaringbitmap:RoaringBitmap (org.roaringbitmap:RoaringBitmap:1.3.0 - https://github.com/RoaringBitmap/RoaringBitmap)
        * org.seleniumhq.selenium:selenium-api (org.seleniumhq.selenium:selenium-api:4.33.0 - https://selenium.dev/)
        * org.seleniumhq.selenium:selenium-http (org.seleniumhq.selenium:selenium-http:4.33.0 - https://selenium.dev/)
        * org.seleniumhq.selenium:selenium-json (org.seleniumhq.selenium:selenium-json:4.33.0 - https://selenium.dev/)
        * org.seleniumhq.selenium:selenium-manager (org.seleniumhq.selenium:selenium-manager:4.33.0 - https://selenium.dev/)
        * org.seleniumhq.selenium:selenium-os (org.seleniumhq.selenium:selenium-os:4.33.0 - https://selenium.dev/)
        * org.seleniumhq.selenium:selenium-remote-driver (org.seleniumhq.selenium:selenium-remote-driver:4.33.0 - https://selenium.dev/)
        * org.seleniumhq.selenium:selenium-support (org.seleniumhq.selenium:selenium-support:4.33.0 - https://selenium.dev/)
        * parent-join (org.opensearch.plugin:parent-join-client:2.19.1 - https://github.com/opensearch-project/OpenSearch.git)
        * parso (com.epam:parso:2.0.14 - https://github.com/epam/parso)
        * PDFBox JBIG2 ImageIO plugin (org.apache.pdfbox:jbig2-imageio:3.0.4 - https://www.apache.org/jbig2-imageio/)
        * perfmark:perfmark-api (io.perfmark:perfmark-api:0.27.0 - https://github.com/perfmark/perfmark)
        * Playwright - Driver (com.microsoft.playwright:driver:1.52.0 - https://github.com/microsoft/playwright-java/driver)
        * Playwright - Drivers For All Platforms (com.microsoft.playwright:driver-bundle:1.52.0 - https://github.com/microsoft/playwright-java/driver-bundle)
        * Playwright - Main Library (com.microsoft.playwright:playwright:1.52.0 - https://github.com/microsoft/playwright-java/playwright)
        * proto-google-common-protos (com.google.api.grpc:proto-google-common-protos:2.41.0 - https://github.com/googleapis/sdk-platform-java)
        * rank-eval (org.opensearch.plugin:rank-eval-client:2.19.1 - https://github.com/opensearch-project/OpenSearch.git)
        * rest (org.opensearch.client:opensearch-rest-client:2.19.1 - https://github.com/opensearch-project/OpenSearch.git)
        * rest-high-level (org.opensearch.client:opensearch-rest-high-level-client:2.19.1 - https://github.com/opensearch-project/OpenSearch.git)
        * rome (com.rometools:rome:2.1.0 - http://rometools.com/rome)
        * rome-utils (com.rometools:rome-utils:2.1.0 - http://rometools.com/rome-utils)
        * server (org.opensearch:opensearch:2.19.1 - https://github.com/opensearch-project/OpenSearch.git)
        * Shaded Deps for Storm Client (org.apache.storm:storm-shaded-deps:2.8.1 - https://storm.apache.org/storm-shaded-deps)
        * SLF4J 2 Provider for Log4j API (org.apache.logging.log4j:log4j-slf4j2-impl:2.24.3 - https://logging.apache.org/log4j/2.x/log4j/log4j-slf4j2-impl/)
        * SnakeYAML (org.yaml:snakeyaml:2.4 - https://bitbucket.org/snakeyaml/snakeyaml)
        * snappy-java (org.xerial.snappy:snappy-java:1.1.10.4 - https://github.com/xerial/snappy-java)
        * sniffer (org.opensearch.client:opensearch-rest-client-sniffer:2.19.1 - https://github.com/opensearch-project/OpenSearch.git)
        * SparseBitSet (com.zaxxer:SparseBitSet:1.3 - https://github.com/brettwooldridge/SparseBitSet)
        * storm-autocreds (org.apache.storm:storm-autocreds:2.8.1 - https://storm.apache.org/external/storm-autocreds)
        * Storm Client (org.apache.storm:storm-client:2.8.1 - https://storm.apache.org/storm-client)
        * storm-hdfs (org.apache.storm:storm-hdfs:2.8.1 - https://storm.apache.org/external/storm-hdfs)
        * swagger-annotations-jakarta (io.swagger.core.v3:swagger-annotations-jakarta:2.2.22 - https://github.com/swagger-api/swagger-core/modules/swagger-annotations-jakarta)
        * T-Digest (com.tdunning:t-digest:3.2 - https://github.com/tdunning/t-digest)
        * urlfrontier-API (com.github.crawler-commons:urlfrontier-API:2.4 - https://github.com/crawler-commons/url-frontier/urlfrontier-API)
        * Xerces2-j (xerces:xercesImpl:2.12.2 - https://xerces.apache.org/xerces2-j/)
        * XmlBeans (org.apache.xmlbeans:xmlbeans:5.3.0 - https://xmlbeans.apache.org/)

    Apache License, Version 2.0, Eclipse Public License - Version 2.0

        * Jetty :: ALPN :: Client (org.eclipse.jetty:jetty-alpn-client:10.0.22 - https://jetty.org/jetty-alpn-parent/jetty-alpn-client)
        * Jetty :: ALPN :: JDK9 Client Implementation (org.eclipse.jetty:jetty-alpn-java-client:10.0.22 - https://jetty.org/jetty-alpn-parent/jetty-alpn-java-client)
        * Jetty :: Asynchronous HTTP Client (org.eclipse.jetty:jetty-client:10.0.22 - https://jetty.org/jetty-client)
        * Jetty :: HTTP2 :: Client (org.eclipse.jetty.http2:http2-client:10.0.22 - https://jetty.org/http2-parent/http2-client)
        * Jetty :: HTTP2 :: Common (org.eclipse.jetty.http2:http2-common:10.0.22 - https://jetty.org/http2-parent/http2-common)
        * Jetty :: HTTP2 :: HPACK (org.eclipse.jetty.http2:http2-hpack:10.0.22 - https://jetty.org/http2-parent/http2-hpack)
        * Jetty :: HTTP2 :: HTTP Client Transport (org.eclipse.jetty.http2:http2-http-client-transport:10.0.22 - https://jetty.org/http2-parent/http2-http-client-transport)
        * Jetty :: Http Utility (org.eclipse.jetty:jetty-http:10.0.22 - https://jetty.org/jetty-http)
        * Jetty :: IO Utility (org.eclipse.jetty:jetty-io:10.0.22 - https://jetty.org/jetty-io)
        * Jetty :: Utilities (org.eclipse.jetty:jetty-util:10.0.22 - https://jetty.org/jetty-util)

    Apache License, Version 2.0, LGPL-2.1-or-later

        * Java Native Access (net.java.dev.jna:jna:5.13.0 - https://github.com/java-native-access/jna)

    Bouncy Castle Licence

        * Bouncy Castle ASN.1 Extension and Utility APIs (org.bouncycastle:bcutil-jdk18on:1.80 - https://www.bouncycastle.org/download/bouncy-castle-java/)
        * Bouncy Castle JavaMail Jakarta S/MIME APIs (org.bouncycastle:bcjmail-jdk18on:1.80 - https://www.bouncycastle.org/download/bouncy-castle-java/)
        * Bouncy Castle PKIX, CMS, EAC, TSP, PKCS, OCSP, CMP, and CRMF APIs (org.bouncycastle:bcpkix-jdk18on:1.80 - https://www.bouncycastle.org/download/bouncy-castle-java/)
        * Bouncy Castle Provider (org.bouncycastle:bcprov-jdk18on:1.80 - https://www.bouncycastle.org/download/bouncy-castle-java/)

    BSD-2-Clause, Public Domain, per Creative Commons CC0

        * HdrHistogram (org.hdrhistogram:HdrHistogram:2.2.2 - http://hdrhistogram.github.io/HdrHistogram/)

    BSD 2-Clause License

        * zstd-jni (com.github.luben:zstd-jni:1.5.5-5 - https://github.com/luben/zstd-jni)

    BSD 3-Clause License

        * Adobe XMPCore (com.adobe.xmp:xmpcore:6.1.11 - https://www.adobe.com/devnet/xmp/library/eula-xmp-library-java.html)
        * asm (org.ow2.asm:asm:9.8 - http://asm.ow2.io/)
        * Protocol Buffer Java API (com.google.protobuf:protobuf-java:2.5.0 - http://code.google.com/p/protobuf)
        * Protocol Buffers [Core] (com.google.protobuf:protobuf-java:3.25.3 - https://developers.google.com/protocol-buffers/protobuf-java/)

    BSD License

        * curvesapi (com.github.virtuald:curvesapi:1.08 - https://github.com/virtuald/curvesapi)
        * JMatIO (org.tallison:jmatio:1.5 - https://github.com/tballison/jmatio)
        * JZlib (com.jcraft:jzlib:1.1.3 - http://www.jcraft.com/jzlib/)

    CDDL, v1.0, LGPL, v2.1 or later

        * JHighlight (org.codelibs:jhighlight:1.1.0 - https://github.com/codelibs/jhighlight)

    CDDL/GPLv2+CE

        * JavaBeans Activation Framework API jar (javax.activation:javax.activation-api:1.2.0 - http://java.net/all/javax.activation-api/)

    Common Development and Distribution License

        * javax.annotation API (javax.annotation:javax.annotation-api:1.3.2 - http://jcp.org/en/jsr/detail?id=250)

    Common Development and Distribution License (CDDL) v1.1, The GNU General Public License (GPL), Version 2, With Classpath Exception

        * jaxb-api (javax.xml.bind:jaxb-api:2.3.1 - https://github.com/javaee/jaxb-spec/jaxb-api)

    Eclipse Distribution License, Version 1.0

        * Angus Activation Registries (org.eclipse.angus:angus-activation:2.0.2 - https://github.com/eclipse-ee4j/angus-activation/angus-activation)
        * istack common utility code runtime (com.sun.istack:istack-commons-runtime:4.1.2 - https://projects.eclipse.org/projects/ee4j/istack-commons/istack-commons-runtime)
        * jakarta.xml.bind-api (jakarta.xml.bind:jakarta.xml.bind-api:2.3.2 - https://github.com/eclipse-ee4j/jaxb-api/jakarta.xml.bind-api)
        * JavaBeans Activation Framework (com.sun.activation:jakarta.activation:1.2.1 - https://github.com/eclipse-ee4j/jaf/jakarta.activation)
        * JavaBeans Activation Framework API jar (jakarta.activation:jakarta.activation-api:1.2.1 - https://github.com/eclipse-ee4j/jaf/jakarta.activation-api)
        * JAXB Core (org.glassfish.jaxb:jaxb-core:4.0.5 - https://eclipse-ee4j.github.io/jaxb-ri/)
        * JAXB Runtime (org.glassfish.jaxb:jaxb-runtime:4.0.5 - https://eclipse-ee4j.github.io/jaxb-ri/)
        * TXW2 Runtime (org.glassfish.jaxb:txw2:4.0.5 - https://eclipse-ee4j.github.io/jaxb-ri/)

    Eclipse Public License, Version 2.0, GPL-2.0-with-classpath-exception

        * Jakarta RESTful WS API (jakarta.ws.rs:jakarta.ws.rs-api:3.1.0 - https://github.com/eclipse-ee4j/jaxrs-api)

    Eclipse Public License, Version 2.0, The GNU General Public License (GPL), Version 2, With Classpath Exception

        * Jakarta Annotations API (jakarta.annotation:jakarta.annotation-api:1.3.5 - https://projects.eclipse.org/projects/ee4j.ca)

    GENERAL PUBLIC LICENSE, version 3 (GPL-3.0), GNU LESSER GENERAL PUBLIC LICENSE, version 3 (LGPL-3.0), Mozilla Public License Version 1.1

        * juniversalchardet (com.github.albfernandez:juniversalchardet:2.5.0 - https://github.com/albfernandez/juniversalchardet)

    MIT-0

        * reactive-streams (org.reactivestreams:reactive-streams:1.0.4 - http://www.reactive-streams.org/)

    MIT License

        * Animal Sniffer Annotations (org.codehaus.mojo:animal-sniffer-annotations:1.24 - https://www.mojohaus.org/animal-sniffer/animal-sniffer-annotations)
        * Checker Qual (org.checkerframework:checker-qual:3.42.0 - https://checkerframework.org/)
        * dd-plist (com.googlecode.plist:dd-plist:1.28 - http://www.github.com/3breadt/dd-plist)
        * JCodings (org.jruby.jcodings:jcodings:1.0.58 - http://nexus.sonatype.org/oss-repository-hosting.html/jcodings)
        * Joni (org.jruby.joni:joni:2.2.1 - http://nexus.sonatype.org/oss-repository-hosting.html/joni)
        * JOpt Simple (net.sf.jopt-simple:jopt-simple:5.0.4 - http://jopt-simple.github.io/jopt-simple)
        * jsoup Java HTML Parser (org.jsoup:jsoup:1.20.1 - https://jsoup.org/)
        * JTokkit (com.knuddels:jtokkit:1.1.0 - https://github.com/knuddelsgmbh/jtokkit)
        * org.brotli:dec (org.brotli:dec:0.1.2 - http://brotli.org/dec)
        * semver4j (org.semver4j:semver4j:5.3.0 - https://github.com/semver4j/semver4j)
        * SLF4J API Module (org.slf4j:slf4j-api:1.7.36 - http://www.slf4j.org)
        * SLF4J API Module (org.slf4j:slf4j-api:1.7.6 - http://www.slf4j.org)
        * SLF4J API Module (org.slf4j:slf4j-api:2.0.13 - http://www.slf4j.org)
        * SLF4J API Module (org.slf4j:slf4j-api:2.0.17 - http://www.slf4j.org)
        * xsoup (us.codecraft:xsoup:0.3.7 - https://github.com/code4craft/xsoup/)

    Similar to Apache License but with the acknowledgment clause removed

        * JDOM (org.jdom:jdom2:2.0.6.1 - http://www.jdom.org)

    The Apache Software License, version 2.0

        * picocli (info.picocli:picocli:4.7.6 - https://picocli.info)

    Unicode-3.0

        * ICU4J (com.ibm.icu:icu4j:77.1 - https://icu.unicode.org/)

    UnRar License

        * Java Unrar (com.github.junrar:junrar:7.5.5 - https://github.com/junrar/junrar)<|MERGE_RESOLUTION|>--- conflicted
+++ resolved
@@ -159,11 +159,8 @@
         * Jackcess Encrypt (com.healthmarketscience.jackcess:jackcess-encrypt:4.0.3 - http://jackcessencrypt.sf.net)
         * Jackson-annotations (com.fasterxml.jackson.core:jackson-annotations:2.18.1 - https://github.com/FasterXML/jackson)
         * Jackson-core (com.fasterxml.jackson.core:jackson-core:2.18.1 - https://github.com/FasterXML/jackson-core)
-<<<<<<< HEAD
-=======
         * Jackson-core (com.fasterxml.jackson.core:jackson-core:2.18.2 - https://github.com/FasterXML/jackson-core)
         * Jackson-core (com.fasterxml.jackson.core:jackson-core:2.19.0 - https://github.com/FasterXML/jackson-core)
->>>>>>> 2081397d
         * jackson-databind (com.fasterxml.jackson.core:jackson-databind:2.18.1 - https://github.com/FasterXML/jackson)
         * Jackson dataformat: CBOR (com.fasterxml.jackson.dataformat:jackson-dataformat-cbor:2.17.2 - https://github.com/FasterXML/jackson-dataformats-binary)
         * Jackson dataformat: CBOR (com.fasterxml.jackson.dataformat:jackson-dataformat-cbor:2.18.2 - https://github.com/FasterXML/jackson-dataformats-binary)
