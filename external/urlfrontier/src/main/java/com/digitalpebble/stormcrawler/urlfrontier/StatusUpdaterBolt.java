/**
 * Licensed to DigitalPebble Ltd under one or more contributor license agreements. See the NOTICE
 * file distributed with this work for additional information regarding copyright ownership.
 * DigitalPebble licenses this file to You under the Apache License, Version 2.0 (the "License");
 * you may not use this file except in compliance with the License. You may obtain a copy of the
 * License at
 *
 * <p>http://www.apache.org/licenses/LICENSE-2.0
 *
 * <p>Unless required by applicable law or agreed to in writing, software distributed under the
 * License is distributed on an "AS IS" BASIS, WITHOUT WARRANTIES OR CONDITIONS OF ANY KIND, either
 * express or implied. See the License for the specific language governing permissions and
 * limitations under the License.
 */
package com.digitalpebble.stormcrawler.urlfrontier;

import com.digitalpebble.stormcrawler.Metadata;
import com.digitalpebble.stormcrawler.persistence.AbstractStatusUpdaterBolt;
import com.digitalpebble.stormcrawler.persistence.Status;
import com.digitalpebble.stormcrawler.util.ConfUtils;
import com.digitalpebble.stormcrawler.util.URLPartitioner;
import com.github.benmanes.caffeine.cache.Cache;
import com.github.benmanes.caffeine.cache.Caffeine;
import com.github.benmanes.caffeine.cache.RemovalCause;
import com.github.benmanes.caffeine.cache.RemovalListener;
import crawlercommons.urlfrontier.URLFrontierGrpc;
import crawlercommons.urlfrontier.URLFrontierGrpc.URLFrontierStub;
import crawlercommons.urlfrontier.Urlfrontier.DiscoveredURLItem;
import crawlercommons.urlfrontier.Urlfrontier.KnownURLItem;
import crawlercommons.urlfrontier.Urlfrontier.StringList;
import crawlercommons.urlfrontier.Urlfrontier.StringList.Builder;
import crawlercommons.urlfrontier.Urlfrontier.URLInfo;
import crawlercommons.urlfrontier.Urlfrontier.URLItem;
import io.grpc.ManagedChannel;
import io.grpc.ManagedChannelBuilder;
import io.grpc.stub.StreamObserver;
import java.util.Date;
import java.util.HashMap;
import java.util.LinkedList;
import java.util.List;
import java.util.Map;
import java.util.Optional;
import java.util.concurrent.TimeUnit;
import java.util.concurrent.atomic.AtomicInteger;
import org.apache.storm.metric.api.MultiCountMetric;
import org.apache.storm.task.OutputCollector;
import org.apache.storm.task.TopologyContext;
import org.apache.storm.tuple.Tuple;
import org.apache.storm.utils.Utils;
import org.jetbrains.annotations.NotNull;
import org.jetbrains.annotations.Nullable;
import org.slf4j.Logger;
import org.slf4j.LoggerFactory;

public class StatusUpdaterBolt extends AbstractStatusUpdaterBolt
        implements RemovalListener<String, List<Tuple>>,
                StreamObserver<crawlercommons.urlfrontier.Urlfrontier.String> {

    public static final Logger LOG = LoggerFactory.getLogger(StatusUpdaterBolt.class);
    private URLFrontierStub frontier;
    private ManagedChannel channel;
    private URLPartitioner partitioner;
    private StreamObserver<URLItem> requestObserver;
    private Cache<String, List<Tuple>> waitAck;

    private int maxMessagesinFlight = 100000;
    private int throttleTime = 10;

    private AtomicInteger messagesinFlight = new AtomicInteger();

    private MultiCountMetric eventCounter;

    public StatusUpdaterBolt() {
        waitAck =
                Caffeine.newBuilder()
                        .expireAfterWrite(60, TimeUnit.SECONDS)
                        .removalListener(this)
                        .build();
    }

    @Override
    public void prepare(
            Map<String, Object> stormConf, TopologyContext context, OutputCollector collector) {
        super.prepare(stormConf, context, collector);
        String host = ConfUtils.getString(stormConf, "urlfrontier.host", "localhost");
        int port = ConfUtils.getInt(stormConf, "urlfrontier.port", 7071);

        maxMessagesinFlight =
                ConfUtils.getInt(
                        stormConf, "urlfrontier.max.messages.in.flight", maxMessagesinFlight);
        throttleTime =
                ConfUtils.getInt(stormConf, "urlfrontier.throttling.time.msec", throttleTime);

        this.eventCounter =
                context.registerMetric(this.getClass().getSimpleName(), new MultiCountMetric(), 30);

        maxMessagesinFlight =
                ConfUtils.getInt(
                        stormConf, "urlfrontier.updater.max.messages", maxMessagesinFlight);

        LOG.info("Initialisation of connection to URLFrontier service on {}:{}", host, port);
        LOG.info("Allowing up to {} message in flight", maxMessagesinFlight);

        channel = ManagedChannelBuilder.forAddress(host, port).usePlaintext().build();
        frontier = URLFrontierGrpc.newStub(channel);

        partitioner = new URLPartitioner();
        partitioner.configure(stormConf);

        requestObserver = frontier.putURLs(this);
    }

    @Override
    public void onNext(final crawlercommons.urlfrontier.Urlfrontier.String value) {
        final String url = value.getValue();
        synchronized (waitAck) {
            List<Tuple> xx = waitAck.getIfPresent(url);
            if (xx != null) {
                waitAck.invalidate(url);
            } else {
                LOG.warn("Could not find unacked tuple for {}", url);
            }
        }
    }

    @Override
    public void onError(Throwable t) {
        LOG.error("Error received", t);
    }

    @Override
    public void onCompleted() {
        // end of stream - nothing special to do?
    }

    @Override
    public void store(
            String url, Status status, Metadata metadata, Optional<Date> nextFetch, Tuple t)
            throws Exception {

        while (messagesinFlight.get() >= this.maxMessagesinFlight) {
            LOG.debug("{} messages in flight - waiting a bit...", messagesinFlight.get());
            eventCounter.scope("timeSpentThrottling").incrBy(throttleTime);
            Utils.sleep(throttleTime);
        }

        // only 1 thread at a time will access the store method
        // but onNext() might try to access waitAck at the same time
        synchronized (waitAck) {

            // tuples received for the same URL
            // could be the same URL discovered from different pages
            // at the same time
            // or a page fetched linking to itself
            List<Tuple> tt = waitAck.get(url, k -> new LinkedList<Tuple>());

            // check that the same URL is not being sent to the frontier
            if (status.equals(Status.DISCOVERED) && !tt.isEmpty()) {
                // if this object is discovered - adding another version of it
                // won't make any difference
                LOG.debug("Already being sent to urlfrontier {} with status {}", url, status);
                // ack straight away!
                eventCounter.scope("acked").incrBy(1);
                super.ack(t, url);
                return;
            }

            String partitionKey = partitioner.getPartition(url, metadata);
            if (partitionKey == null) {
                partitionKey = "_DEFAULT_";
            }

            final Map<String, StringList> mdCopy = new HashMap<>(metadata.size());
            for (String k : metadata.keySet()) {
                String[] vals = metadata.getValues(k);
                Builder builder = StringList.newBuilder();
                for (String v : vals) builder.addValues(v);
                mdCopy.put(k, builder.build());
            }

            URLInfo info =
                    URLInfo.newBuilder()
                            .setKey(partitionKey)
                            .setUrl(url)
                            .putAllMetadata(mdCopy)
                            .build();

            crawlercommons.urlfrontier.Urlfrontier.URLItem.Builder itemBuilder =
                    URLItem.newBuilder();
            if (status.equals(Status.DISCOVERED)) {
                itemBuilder.setDiscovered(DiscoveredURLItem.newBuilder().setInfo(info).build());
            } else {
                // next fetch date
                long date = 0;
                if (nextFetch.isPresent()) {
                    date = nextFetch.get().toInstant().getEpochSecond();
                }
                itemBuilder.setKnown(
                        KnownURLItem.newBuilder()
                                .setInfo(info)
                                .setRefetchableFromDate(date)
                                .build());
            }

            messagesinFlight.incrementAndGet();
            requestObserver.onNext(itemBuilder.build());

            tt.add(t);
            LOG.trace("Added to waitAck {} with ID {} total {}", url, url, tt.size());
        }
    }

    @Override
    public void onRemoval(
            @Nullable String key, @Nullable List<Tuple> values, @NotNull RemovalCause cause) {

        // explicit removal
        if (!cause.wasEvicted()) {
            LOG.debug("Acked {} tuple(s) for ID {}", values.size(), key);
            for (Tuple x : values) {
                messagesinFlight.decrementAndGet();
<<<<<<< HEAD
                super.ack(x, key);
=======
                eventCounter.scope("acked").incrBy(1);
                super.ack(x, url);
>>>>>>> 00ed0290
            }
            return;
        }

        LOG.error("Evicted {} from waitAck with {} values", key, values.size());

        for (Tuple t : values) {
            messagesinFlight.decrementAndGet();
            eventCounter.scope("failed").incrBy(1);
            _collector.fail(t);
        }
    }

    @Override
    public void cleanup() {
        requestObserver.onCompleted();
        channel.shutdownNow();
    }
}<|MERGE_RESOLUTION|>--- conflicted
+++ resolved
@@ -219,12 +219,8 @@
             LOG.debug("Acked {} tuple(s) for ID {}", values.size(), key);
             for (Tuple x : values) {
                 messagesinFlight.decrementAndGet();
-<<<<<<< HEAD
-                super.ack(x, key);
-=======
                 eventCounter.scope("acked").incrBy(1);
                 super.ack(x, url);
->>>>>>> 00ed0290
             }
             return;
         }
