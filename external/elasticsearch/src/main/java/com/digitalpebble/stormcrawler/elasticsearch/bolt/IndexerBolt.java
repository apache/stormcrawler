/**
 * Licensed to DigitalPebble Ltd under one or more
 * contributor license agreements.  See the NOTICE file distributed with
 * this work for additional information regarding copyright ownership.
 * DigitalPebble licenses this file to You under the Apache License, Version 2.0
 * (the "License"); you may not use this file except in compliance with
 * the License.  You may obtain a copy of the License at
 *
 *     http://www.apache.org/licenses/LICENSE-2.0
 *
 * Unless required by applicable law or agreed to in writing, software
 * distributed under the License is distributed on an "AS IS" BASIS,
 * WITHOUT WARRANTIES OR CONDITIONS OF ANY KIND, either express or implied.
 * See the License for the specific language governing permissions and
 * limitations under the License.
 */

package com.digitalpebble.stormcrawler.elasticsearch.bolt;

import static com.digitalpebble.stormcrawler.Constants.StatusStreamName;
import static org.elasticsearch.common.xcontent.XContentFactory.jsonBuilder;

import java.io.IOException;
import java.util.Iterator;
import java.util.LinkedList;
import java.util.List;
import java.util.Map;
import java.util.concurrent.TimeUnit;

import org.apache.commons.lang.StringUtils;
import org.apache.storm.metric.api.MultiCountMetric;
import org.apache.storm.metric.api.MultiReducedMetric;
import org.apache.storm.task.OutputCollector;
import org.apache.storm.task.TopologyContext;
import org.apache.storm.tuple.Tuple;
import org.apache.storm.tuple.Values;
import org.elasticsearch.action.DocWriteRequest;
import org.elasticsearch.action.bulk.BulkItemResponse;
import org.elasticsearch.action.bulk.BulkProcessor;
import org.elasticsearch.action.bulk.BulkRequest;
import org.elasticsearch.action.bulk.BulkResponse;
import org.elasticsearch.action.index.IndexRequest;
import org.elasticsearch.common.xcontent.XContentBuilder;
import org.elasticsearch.rest.RestStatus;
import org.slf4j.Logger;
import org.slf4j.LoggerFactory;

import com.digitalpebble.stormcrawler.Constants;
import com.digitalpebble.stormcrawler.Metadata;
import com.digitalpebble.stormcrawler.elasticsearch.ElasticSearchConnection;
import com.digitalpebble.stormcrawler.indexing.AbstractIndexerBolt;
import com.digitalpebble.stormcrawler.persistence.Status;
import com.digitalpebble.stormcrawler.util.ConfUtils;
import com.digitalpebble.stormcrawler.util.PerSecondReducer;
import com.google.common.cache.Cache;
import com.google.common.cache.CacheBuilder;
import com.google.common.cache.RemovalListener;
import com.google.common.cache.RemovalNotification;

/**
 * Sends documents to ElasticSearch. Indexes all the fields from the tuples or a
 * Map &lt;String,Object&gt; from a named field.
 */
@SuppressWarnings("serial")
public class IndexerBolt extends AbstractIndexerBolt implements
        RemovalListener<String, List<Tuple>>, BulkProcessor.Listener {

    private static final Logger LOG = LoggerFactory
            .getLogger(IndexerBolt.class);

    private static final String ESBoltType = "indexer";

    static final String ESIndexNameParamName = "es.indexer.index.name";
    private static final String ESCreateParamName = "es.indexer.create";
    private static final String ESIndexPipelineParamName = "es.indexer.pipeline";

    private OutputCollector _collector;

    private String indexName;

    private String pipeline;

    // whether the document will be created only if it does not exist or
    // overwritten
    private boolean create = false;

    private MultiCountMetric eventCounter;

    private ElasticSearchConnection connection;

    private MultiReducedMetric perSecMetrics;

    private Cache<String, List<Tuple>> waitAck;

    public IndexerBolt() {
    }

    /** Sets the index name instead of taking it from the configuration. **/
    public IndexerBolt(String indexName) {
        this.indexName = indexName;
    }

    @SuppressWarnings({ "unchecked", "rawtypes" })
    @Override
    public void prepare(Map conf, TopologyContext context,
            OutputCollector collector) {
        super.prepare(conf, context, collector);
        _collector = collector;
        if (indexName == null) {
            indexName = ConfUtils.getString(conf,
                    IndexerBolt.ESIndexNameParamName, "content");
        }

        create = ConfUtils.getBoolean(conf, IndexerBolt.ESCreateParamName,
                false);
        pipeline = ConfUtils.getString(conf,
                IndexerBolt.ESIndexPipelineParamName);

        try {
            connection = ElasticSearchConnection.getConnection(conf, ESBoltType,
                    this);
        } catch (Exception e1) {
            LOG.error("Can't connect to ElasticSearch", e1);
            throw new RuntimeException(e1);
        }

        this.eventCounter = context.registerMetric("ElasticSearchIndexer",
                new MultiCountMetric(), 10);

        this.perSecMetrics = context.registerMetric("Indexer_average_persec",
                new MultiReducedMetric(new PerSecondReducer()), 10);

        waitAck = CacheBuilder.newBuilder()
                .expireAfterWrite(60, TimeUnit.SECONDS).removalListener(this)
                .build();

        context.registerMetric("waitAck", () -> waitAck.size(), 10);
    }

    public void onRemoval(RemovalNotification<String, List<Tuple>> removal) {
        if (!removal.wasEvicted())
            return;
        LOG.error("Purged from waitAck {} with {} values", removal.getKey(),
                removal.getValue().size());
        for (Tuple t : removal.getValue()) {
            _collector.fail(t);
        }
    }

    @Override
    public void cleanup() {
        if (connection != null)
            connection.close();
    }

    @Override
    public void execute(Tuple tuple) {

        String url = tuple.getStringByField("url");

        // Distinguish the value used for indexing
        // from the one used for the status
        String normalisedurl = valueForURL(tuple);

        LOG.info("Indexing {} as {}", url, normalisedurl);

        Metadata metadata = (Metadata) tuple.getValueByField("metadata");

        boolean keep = filterDocument(metadata);
        if (!keep) {
            LOG.info("Filtered {}", url);
            eventCounter.scope("Filtered").incrBy(1);
            // treat it as successfully processed even if
            // we do not index it
            _collector.emit(StatusStreamName, tuple,
                    new Values(url, metadata, Status.FETCHED));
            _collector.ack(tuple);
            return;
        }

        String docID = org.apache.commons.codec.digest.DigestUtils
                .sha256Hex(normalisedurl);

        try {
            XContentBuilder builder = jsonBuilder().startObject();

            // display text of the document?
            if (StringUtils.isNotBlank(fieldNameForText())) {
                String text = tuple.getStringByField("text");
                builder.field(fieldNameForText(), trimText(text));
            }

            // send URL as field?
            if (StringUtils.isNotBlank(fieldNameForURL())) {
                builder.field(fieldNameForURL(), normalisedurl);
            }

            // which metadata to display?
            Map<String, String[]> keyVals = filterMetadata(metadata);

            Iterator<String> iterator = keyVals.keySet().iterator();
            while (iterator.hasNext()) {
                String fieldName = iterator.next();
                String[] values = keyVals.get(fieldName);
                if (values.length == 1) {
                    builder.field(fieldName, values[0]);
                } else if (values.length > 1) {
                    builder.array(fieldName, values);
                }
            }

            builder.endObject();

            IndexRequest indexRequest = new IndexRequest(getIndexName(metadata))
                    .source(builder).id(docID);

            DocWriteRequest.OpType optype = DocWriteRequest.OpType.INDEX;

            if (create) {
                optype = DocWriteRequest.OpType.CREATE;
            }

            indexRequest.opType(optype);

            if (pipeline != null) {
                indexRequest.setPipeline(pipeline);
            }

            connection.getProcessor().add(indexRequest);

            eventCounter.scope("Indexed").incrBy(1);
            perSecMetrics.scope("Indexed").update(1);

            synchronized (waitAck) {
                List<Tuple> tt = waitAck.getIfPresent(docID);
                if (tt == null) {
                    tt = new LinkedList<>();
                    waitAck.put(docID, tt);
                }
                tt.add(tuple);
                LOG.debug("Added to waitAck {} with ID {} total {}", url, docID,
                        tt.size());
            }

        } catch (IOException e) {
            LOG.error("Error building document for ES", e);
            // do not send to status stream so that it gets replayed
            _collector.fail(tuple);
            if (docID != null) {
                synchronized (waitAck) {
                    waitAck.invalidate(docID);
                }
            }
        }
    }

    /**
     * Must be overridden for implementing custom index names based on some
     * metadata information By Default, indexName coming from config is used
     */
    protected String getIndexName(Metadata m) {
        return indexName;
    }

    @Override
    public void beforeBulk(long executionId, BulkRequest request) {
        eventCounter.scope("bulks_sent").incrBy(1);
    }

    @Override
    public void afterBulk(long executionId, BulkRequest request,
            BulkResponse response) {
        long msec = response.getTook().getMillis();
        eventCounter.scope("bulks_received").incrBy(1);
        eventCounter.scope("bulk_msec").incrBy(msec);
        Iterator<BulkItemResponse> bulkitemiterator = response.iterator();
        int itemcount = 0;
        int acked = 0;
        int failurecount = 0;

        synchronized (waitAck) {
            while (bulkitemiterator.hasNext()) {
                BulkItemResponse bir = bulkitemiterator.next();
                itemcount++;
                String id = bir.getId();
                BulkItemResponse.Failure f = bir.getFailure();
                boolean failed = false;
                if (f != null) {
                    if (f.getStatus().equals(RestStatus.CONFLICT)) {
                        eventCounter.scope("doc_conflicts").incrBy(1);
                    } else {
                        failed = true;
                    }
                }

                List<Tuple> xx = waitAck.getIfPresent(id);
                if (xx == null) {
                    LOG.warn("Could not find unacked tuples for {}", id);
                    continue;
                }

<<<<<<< HEAD
                LOG.debug("Found {} tuple(s) for ID {}", xx.size(), id);
                for (Tuple t : xx) {
                    String u = (String) t.getValueByField("url");
                    Metadata metadata = (Metadata) t
                            .getValueByField("metadata");
                    if (!failed) {
                        acked++;
                        _collector.emit(StatusStreamName, t,
                                new Values(u, metadata, Status.FETCHED));
=======
                LOG.debug("Acked  tuple for ID {}", id);
                String u = (String) t.getValueByField("url");

                Metadata metadata = (Metadata) t.getValueByField("metadata");

                if (!failed) {
                    acked++;
                    _collector.emit(StatusStreamName, t, new Values(u,
                            metadata, Status.FETCHED));
                    _collector.ack(t);
                } else {
                    failurecount++;
                    LOG.error("update ID {}, URL {}, failure: {}", id, u, f);
                    // there is something wrong with the content we should treat
                    // it as an ERROR
                    if (f.getStatus().equals(RestStatus.BAD_REQUEST)) {
                        metadata.setValue(Constants.STATUS_ERROR_SOURCE,
                                "ES indexing");
                        metadata.setValue(Constants.STATUS_ERROR_MESSAGE,
                                "invalid content");
                        _collector.emit(StatusStreamName, t, new Values(u,
                                metadata, Status.ERROR));
>>>>>>> f5516398
                        _collector.ack(t);
                        LOG.debug("Acked {} with ID {}", u, id);
                    } else {
                        failurecount++;
                        LOG.error("update ID {}, URL {}, failure: {}", id, u,
                                f);
                        // there is something wrong with the content we should
                        // treat
                        // it as an ERROR
                        if (f.getStatus().equals(RestStatus.BAD_REQUEST)) {
                            metadata.setValue(Constants.STATUS_ERROR_SOURCE,
                                    "ES indexing");
                            metadata.setValue(Constants.STATUS_ERROR_MESSAGE,
                                    "invalid content");
                            _collector.emit(StatusStreamName, t,
                                    new Values(u, metadata, Status.ERROR));
                            _collector.ack(t);
                        }
                        // otherwise just fail it
                        else {
                            _collector.fail(t);
                        }
                    }
                }
                waitAck.invalidate(id);
            }

            LOG.info(
                    "Bulk response [{}] : items {}, waitAck {}, acked {}, failed {}",
                    executionId, itemcount, waitAck.size(), acked,
                    failurecount);

            if (waitAck.size() > 0 && LOG.isDebugEnabled()) {
                for (String kinaw : waitAck.asMap().keySet()) {
                    LOG.debug(
                            "Still in wait ack after bulk response [{}] => {}",
                            executionId, kinaw);
                }
            }
        }
    }

    @Override
    public void afterBulk(long executionId, BulkRequest request,
            Throwable failure) {
        eventCounter.scope("bulks_received").incrBy(1);
        LOG.error("Exception with bulk {} - failing the whole lot ",
                executionId, failure);
        synchronized (waitAck) {
            // WHOLE BULK FAILED
            // mark all the docs as fail
            Iterator<DocWriteRequest<?>> itreq = request.requests().iterator();
            while (itreq.hasNext()) {
                String id = itreq.next().id();

                List<Tuple> xx = waitAck.getIfPresent(id);
                if (xx != null) {
                    LOG.debug("Failed {} tuple(s) for ID {}", xx.size(), id);
                    for (Tuple x : xx) {
                        // fail it
                        _collector.fail(x);
                    }
                    waitAck.invalidate(id);
                } else {
                    LOG.warn("Could not find unacked tuple for {}", id);
                }
            }
        }
    }

}<|MERGE_RESOLUTION|>--- conflicted
+++ resolved
@@ -299,42 +299,19 @@
                     continue;
                 }
 
-<<<<<<< HEAD
                 LOG.debug("Found {} tuple(s) for ID {}", xx.size(), id);
+
                 for (Tuple t : xx) {
                     String u = (String) t.getValueByField("url");
+
                     Metadata metadata = (Metadata) t
                             .getValueByField("metadata");
+
                     if (!failed) {
                         acked++;
                         _collector.emit(StatusStreamName, t,
                                 new Values(u, metadata, Status.FETCHED));
-=======
-                LOG.debug("Acked  tuple for ID {}", id);
-                String u = (String) t.getValueByField("url");
-
-                Metadata metadata = (Metadata) t.getValueByField("metadata");
-
-                if (!failed) {
-                    acked++;
-                    _collector.emit(StatusStreamName, t, new Values(u,
-                            metadata, Status.FETCHED));
-                    _collector.ack(t);
-                } else {
-                    failurecount++;
-                    LOG.error("update ID {}, URL {}, failure: {}", id, u, f);
-                    // there is something wrong with the content we should treat
-                    // it as an ERROR
-                    if (f.getStatus().equals(RestStatus.BAD_REQUEST)) {
-                        metadata.setValue(Constants.STATUS_ERROR_SOURCE,
-                                "ES indexing");
-                        metadata.setValue(Constants.STATUS_ERROR_MESSAGE,
-                                "invalid content");
-                        _collector.emit(StatusStreamName, t, new Values(u,
-                                metadata, Status.ERROR));
->>>>>>> f5516398
                         _collector.ack(t);
-                        LOG.debug("Acked {} with ID {}", u, id);
                     } else {
                         failurecount++;
                         LOG.error("update ID {}, URL {}, failure: {}", id, u,
@@ -350,10 +327,29 @@
                             _collector.emit(StatusStreamName, t,
                                     new Values(u, metadata, Status.ERROR));
                             _collector.ack(t);
-                        }
-                        // otherwise just fail it
-                        else {
-                            _collector.fail(t);
+                            LOG.debug("Acked {} with ID {}", u, id);
+                        } else {
+                            failurecount++;
+                            LOG.error("update ID {}, URL {}, failure: {}", id,
+                                    u, f);
+                            // there is something wrong with the content we
+                            // should
+                            // treat
+                            // it as an ERROR
+                            if (f.getStatus().equals(RestStatus.BAD_REQUEST)) {
+                                metadata.setValue(Constants.STATUS_ERROR_SOURCE,
+                                        "ES indexing");
+                                metadata.setValue(
+                                        Constants.STATUS_ERROR_MESSAGE,
+                                        "invalid content");
+                                _collector.emit(StatusStreamName, t,
+                                        new Values(u, metadata, Status.ERROR));
+                                _collector.ack(t);
+                            }
+                            // otherwise just fail it
+                            else {
+                                _collector.fail(t);
+                            }
                         }
                     }
                 }
