/**
 * Licensed to DigitalPebble Ltd under one or more
 * contributor license agreements.  See the NOTICE file distributed with
 * this work for additional information regarding copyright ownership.
 * DigitalPebble licenses this file to You under the Apache License, Version 2.0
 * (the "License"); you may not use this file except in compliance with
 * the License.  You may obtain a copy of the License at
 *
 *     http://www.apache.org/licenses/LICENSE-2.0
 *
 * Unless required by applicable law or agreed to in writing, software
 * distributed under the License is distributed on an "AS IS" BASIS,
 * WITHOUT WARRANTIES OR CONDITIONS OF ANY KIND, either express or implied.
 * See the License for the specific language governing permissions and
 * limitations under the License.
 */

package com.digitalpebble.stormcrawler.elasticsearch.persistence;

import static org.elasticsearch.common.xcontent.XContentFactory.jsonBuilder;

import java.util.Date;
import java.util.Iterator;
import java.util.LinkedList;
import java.util.List;
import java.util.Map;
import java.util.concurrent.TimeUnit;

import org.apache.commons.lang.StringUtils;
import org.apache.storm.metric.api.IMetric;
import org.apache.storm.metric.api.MultiCountMetric;
import org.apache.storm.task.OutputCollector;
import org.apache.storm.task.TopologyContext;
import org.apache.storm.tuple.Tuple;
import org.elasticsearch.action.DocWriteRequest;
import org.elasticsearch.action.bulk.BulkItemResponse;
import org.elasticsearch.action.bulk.BulkProcessor;
import org.elasticsearch.action.bulk.BulkRequest;
import org.elasticsearch.action.bulk.BulkResponse;
import org.elasticsearch.action.index.IndexRequestBuilder;
import org.elasticsearch.common.xcontent.XContentBuilder;
import org.slf4j.Logger;
import org.slf4j.LoggerFactory;

import com.digitalpebble.stormcrawler.Metadata;
import com.digitalpebble.stormcrawler.elasticsearch.ElasticSearchConnection;
import com.digitalpebble.stormcrawler.persistence.AbstractStatusUpdaterBolt;
import com.digitalpebble.stormcrawler.persistence.Status;
import com.digitalpebble.stormcrawler.util.ConfUtils;
import com.digitalpebble.stormcrawler.util.URLPartitioner;
import com.google.common.cache.Cache;
import com.google.common.cache.CacheBuilder;
import com.google.common.cache.RemovalListener;
import com.google.common.cache.RemovalNotification;

/**
 * Simple bolt which stores the status of URLs into ElasticSearch. Takes the
 * tuples coming from the 'status' stream. To be used in combination with a
 * Spout to read from the index.
 **/
@SuppressWarnings("serial")
public class StatusUpdaterBolt extends AbstractStatusUpdaterBolt implements
        RemovalListener<String, List<Tuple>>, BulkProcessor.Listener {

    private static final Logger LOG = LoggerFactory
            .getLogger(StatusUpdaterBolt.class);

    private static final String ESBoltType = "status";

    private static final String ESStatusIndexNameParamName = "es.status.index.name";
    private static final String ESStatusDocTypeParamName = "es.status.doc.type";
    private static final String ESStatusRoutingParamName = "es.status.routing";
    private static final String ESStatusRoutingFieldParamName = "es.status.routing.fieldname";

    private boolean routingFieldNameInMetadata = false;

    private String indexName;
    private String docType;

    private URLPartitioner partitioner;

    /**
     * whether to apply the same partitioning logic used for politeness for
     * routing, e.g byHost
     **/
    private boolean doRouting;

    /** Store the key used for routing explicitly as a field in metadata **/
    private String fieldNameForRoutingKey = null;

    private ElasticSearchConnection connection;

    private Cache<String, List<Tuple>> waitAck;

    private MultiCountMetric eventCounter;

    @Override
    public void prepare(Map stormConf, TopologyContext context,
            OutputCollector collector) {

        super.prepare(stormConf, context, collector);

        indexName = ConfUtils.getString(stormConf,
                StatusUpdaterBolt.ESStatusIndexNameParamName, "status");
        docType = ConfUtils.getString(stormConf,
                StatusUpdaterBolt.ESStatusDocTypeParamName, "status");

        doRouting = ConfUtils.getBoolean(stormConf,
                StatusUpdaterBolt.ESStatusRoutingParamName, false);

        if (doRouting) {
            partitioner = new URLPartitioner();
            partitioner.configure(stormConf);
            fieldNameForRoutingKey = ConfUtils.getString(stormConf,
                    StatusUpdaterBolt.ESStatusRoutingFieldParamName);
            if (StringUtils.isNotBlank(fieldNameForRoutingKey)) {
                if (fieldNameForRoutingKey.startsWith("metadata.")) {
                    routingFieldNameInMetadata = true;
                    fieldNameForRoutingKey = fieldNameForRoutingKey
                            .substring("metadata.".length());
                }
                // periods are not allowed in ES2 - replace with %2E
                fieldNameForRoutingKey = fieldNameForRoutingKey.replaceAll(
                        "\\.", "%2E");
            }
        }

        waitAck = CacheBuilder.newBuilder()
                .expireAfterWrite(60, TimeUnit.SECONDS).removalListener(this)
                .build();

        // create gauge for waitAck
        context.registerMetric("waitAck", new IMetric() {
            @Override
            public Object getValueAndReset() {
                return waitAck.size();
            }
        }, 30);

        try {
            connection = ElasticSearchConnection.getConnection(stormConf,
                    ESBoltType, this);
        } catch (Exception e1) {
            LOG.error("Can't connect to ElasticSearch", e1);
            throw new RuntimeException(e1);
        }

        this.eventCounter = context.registerMetric("counters",
                new MultiCountMetric(), 30);
    }

    @Override
    public void cleanup() {
        if (connection != null)
            connection.close();
    }

    @Override
    public void store(String url, Status status, Metadata metadata,
            Date nextFetch) throws Exception {

        String sha256hex = org.apache.commons.codec.digest.DigestUtils
                .sha256Hex(url);

        // need to synchronize: otherwise it might get added to the cache
        // without having been sent to ES
        synchronized (waitAck) {
            // check that the same URL is not being sent to ES
            List<Tuple> alreadySent = waitAck.getIfPresent(sha256hex);
            if (alreadySent != null) {
                // if this object is discovered - adding another version of it
                // won't make any difference
                LOG.debug(
                        "Already being sent to ES {} with status {} and ID {}",
                        url, status, sha256hex);
                if (status.equals(Status.DISCOVERED)) {
                    // done to prevent concurrency issues
                    // the ack method could have been called
                    // after the entries from waitack were
                    // purged which can lead to entries being added straight to
                    // waitack even if nothing was sent to ES
                    metadata.setValue("es.status.skipped.sending", "true");
                    return;
                }
            }
        }

        String partitionKey = null;

        if (doRouting) {
            partitionKey = partitioner.getPartition(url, metadata);
        }

        XContentBuilder builder = jsonBuilder().startObject();
        builder.field("url", url);
        builder.field("status", status);

        // check that we don't overwrite an existing entry
        // When create is used, the index operation will fail if a document
        // by that id already exists in the index.
        boolean create = status.equals(Status.DISCOVERED);

        builder.startObject("metadata");
        Iterator<String> mdKeys = metadata.keySet().iterator();
        while (mdKeys.hasNext()) {
            String mdKey = mdKeys.next();
            String[] values = metadata.getValues(mdKey);
            // periods are not allowed in ES2 - replace with %2E
            mdKey = mdKey.replaceAll("\\.", "%2E");
            builder.array(mdKey, values);
        }

        // store routing key in metadata?
        if (StringUtils.isNotBlank(partitionKey)
                && StringUtils.isNotBlank(fieldNameForRoutingKey)
                && routingFieldNameInMetadata) {
            builder.field(fieldNameForRoutingKey, partitionKey);
        }

        builder.endObject();

        // store routing key outside metadata?
        if (StringUtils.isNotBlank(partitionKey)
                && StringUtils.isNotBlank(fieldNameForRoutingKey)
                && !routingFieldNameInMetadata) {
            builder.field(fieldNameForRoutingKey, partitionKey);
        }

        builder.field("nextFetchDate", nextFetch);

        builder.endObject();

        IndexRequestBuilder request = connection.getClient()
                .prepareIndex(indexName, docType).setSource(builder)
                .setCreate(create).setId(sha256hex);

        if (StringUtils.isNotBlank(partitionKey)) {
            request.setRouting(partitionKey);
        }

        connection.getProcessor().add(request.request());

        LOG.debug("Sent to ES buffer {} with ID {}", url, sha256hex);
    }

    /**
     * Do not ack the tuple straight away! wait to get the confirmation that it
     * worked
     **/
    public void ack(Tuple t, String url) {
        synchronized (waitAck) {
            String sha256hex = org.apache.commons.codec.digest.DigestUtils
                    .sha256Hex(url);
            List<Tuple> tt = waitAck.getIfPresent(sha256hex);
            if (tt == null) {
                // check that there has been no removal of the entry since
                Metadata metadata = (Metadata) t.getValueByField("metadata");
                if (metadata.getFirstValue("es.status.skipped.sending") != null) {
                    LOG.debug(
                            "Indexing skipped for {} with ID {} but key removed since",
                            url, sha256hex);
                    // ack straight away!
                    super.ack(t, url);
                    return;
                }
                tt = new LinkedList<>();
            }
            tt.add(t);
            waitAck.put(sha256hex, tt);
            LOG.debug("Added to waitAck {} with ID {} total {}", url,
                    sha256hex, tt.size());
        }
    }

    public void onRemoval(RemovalNotification<String, List<Tuple>> removal) {
        if (!removal.wasEvicted())
            return;
        LOG.error("Purged from waitAck {} with {} values", removal.getKey(),
                removal.getValue().size());
        for (Tuple t : removal.getValue()) {
            _collector.fail(t);
        }
    }

    @Override
    public void afterBulk(long executionId, BulkRequest request,
            BulkResponse response) {
        LOG.debug("afterBulk [{}] with {} responses", executionId,
                request.numberOfActions());
        long msec = response.getTookInMillis();
        eventCounter.scope("bulks_received").incrBy(1);
        eventCounter.scope("bulk_msec").incrBy(msec);
        Iterator<BulkItemResponse> bulkitemiterator = response.iterator();
        int itemcount = 0;
        int acked = 0;
        synchronized (waitAck) {
            while (bulkitemiterator.hasNext()) {
                BulkItemResponse bir = bulkitemiterator.next();
                itemcount++;
                String id = bir.getId();
                List<Tuple> xx = waitAck.getIfPresent(id);
                if (xx != null) {
                    LOG.debug("Acked {} tuple(s) for ID {}", xx.size(), id);
                    for (Tuple x : xx) {
                        acked++;
                        // ack and put in cache
<<<<<<< HEAD
                        super.ack(x, id);
=======
                        super.ack(x, x.getStringByField("url"));
>>>>>>> 6aec2ff4
                    }
                    waitAck.invalidate(id);
                } else {
                    LOG.warn("Could not find unacked tuple for {}", id);
                }
            }

            LOG.info("Bulk response [{}] : items {}, waitAck {}, acked {}",
                    executionId, itemcount, waitAck.size(), acked);
            if (waitAck.size() > 0 && LOG.isDebugEnabled()) {
                for (String kinaw : waitAck.asMap().keySet()) {
                    LOG.debug(
                            "Still in wait ack after bulk response [{}] => {}",
                            executionId, kinaw);
                }
            }
        }
    }

    @Override
    public void afterBulk(long executionId, BulkRequest request,
            Throwable throwable) {
        eventCounter.scope("bulks_received").incrBy(1);
        LOG.error("Exception with bulk {} - failing the whole lot ",
                executionId, throwable);
        synchronized (waitAck) {
            // WHOLE BULK FAILED
            // mark all the docs as fail
<<<<<<< HEAD
            Iterator<DocWriteRequest> itreq = request.requests().iterator();
            while (itreq.hasNext()) {
                DocWriteRequest bir = itreq.next();
=======
            Iterator<ActionRequest> itreq = request.requests().iterator();
            while (itreq.hasNext()) {
                IndexRequest bir = (IndexRequest) itreq.next();
>>>>>>> 6aec2ff4
                String id = bir.id();
                List<Tuple> xx = waitAck.getIfPresent(id);
                if (xx != null) {
                    LOG.debug("Failed {} tuple(s) for ID {}", xx.size(), id);
                    for (Tuple x : xx) {
                        // fail it
                        _collector.fail(x);
                    }
                    waitAck.invalidate(id);
                } else {
                    LOG.warn("Could not find unacked tuple for {}", id);
                }
            }
        }
    }

    @Override
    public void beforeBulk(long executionId, BulkRequest request) {
        LOG.debug("beforeBulk {} with {} actions", executionId,
                request.numberOfActions());
        eventCounter.scope("bulks_received").incrBy(1);
    }

}<|MERGE_RESOLUTION|>--- conflicted
+++ resolved
@@ -304,11 +304,7 @@
                     for (Tuple x : xx) {
                         acked++;
                         // ack and put in cache
-<<<<<<< HEAD
-                        super.ack(x, id);
-=======
                         super.ack(x, x.getStringByField("url"));
->>>>>>> 6aec2ff4
                     }
                     waitAck.invalidate(id);
                 } else {
@@ -337,15 +333,9 @@
         synchronized (waitAck) {
             // WHOLE BULK FAILED
             // mark all the docs as fail
-<<<<<<< HEAD
             Iterator<DocWriteRequest> itreq = request.requests().iterator();
             while (itreq.hasNext()) {
                 DocWriteRequest bir = itreq.next();
-=======
-            Iterator<ActionRequest> itreq = request.requests().iterator();
-            while (itreq.hasNext()) {
-                IndexRequest bir = (IndexRequest) itreq.next();
->>>>>>> 6aec2ff4
                 String id = bir.id();
                 List<Tuple> xx = waitAck.getIfPresent(id);
                 if (xx != null) {
